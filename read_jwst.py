import numpy as np
import pandas as pd
import matplotlib.pyplot as plt
from astropy.io import fits
from astropy.table import Table
from astropy.visualization import ImageNormalize, LogStretch
from astropy.visualization import hist as fancyhist
from pathlib import Path
import warnings

# Import custom modules (ensure these are in your Python path)
import main
import source_obj
import halo_obj
import utils

# Set matplotlib style
plt.style.use('scientific_presentation.mplstyle')  # Ensure this style file exists

# Suppress specific warnings
warnings.filterwarnings("ignore", category=RuntimeWarning)

# Redshifts
z_cluster = 0.308
z_source = 0.5
hubble_param = 0.67 # Hubble constant

class JWSTPipeline:
    """
    A class to encapsulate the JWST lensing pipeline.
    """
    def __init__(self, config):
        """
        Initializes the pipeline with the given configuration.

        Parameters:
            config (dict): Configuration parameters for the pipeline.
        """
        self.config = config
        self.CDELT = 8.54006306703281e-6 * 3600  # degrees/pixel converted to arcsec/pixel

        # Paths
        self.flexion_catalog_path = Path(config['flexion_catalog_path'])
        self.source_catalog_path = Path(config['source_catalog_path'])
        self.image_path = Path(config['image_path'])
        self.output_dir = Path(config['output_dir'])
        self.output_dir.mkdir(parents=True, exist_ok=True)
        # Interpret signal choice
        # can be all, shear_f, f_g, or shear_g
        # corresponds to [True, True, True], [True, True, False], [False, True, True], [True, False, True]
        self.signal_choice = config['signal_choice']
        if self.signal_choice == 'all':
            self.use_flags = [True, True, True]
        elif self.signal_choice == 'shear_f':
            self.use_flags = [True, True, False]
        elif self.signal_choice == 'f_g':
            self.use_flags = [False, True, True]
        elif self.signal_choice == 'shear_g':
            self.use_flags = [True, False, True]
        else:
            raise ValueError(f"Invalid signal choice: {self.signal_choice}")

        # Data placeholders
        self.IDs = None
        self.q = None
        self.phi = None
        self.psi11 = None
        self.psi12 = None
        self.psi22 = None
        self.F1_fit = None
        self.F2_fit = None
        self.G1_fit = None
        self.G2_fit = None
        self.a = None
        self.chi2 = None
        self.xc = None
        self.yc = None
        self.lenses = None
        self.sources = None
        self.centroid_x = None
        self.centroid_y = None

    def run(self):
        """
        Runs the entire pipeline.
        """
        self.read_flexion_catalog()
        self.read_source_catalog()
        self.match_sources()
        self.initialize_sources()
        self.run_lens_fitting()
        self.save_results()
        self.plot_results()

    def read_source_catalog(self):
        """
        Reads the source catalog.
        """
        table = Table.read(self.source_catalog_path)
        self.x_centroids = np.array(table['xcentroid'])
        self.y_centroids = np.array(table['ycentroid'])
        self.labels = np.array(table['label'])
        print(f"Read {len(self.labels)} sources from catalog.")

    def read_flexion_catalog(self):
        """
        Reads the JWST flexion catalog.
        """
        df = pd.read_pickle(self.flexion_catalog_path)
        self.IDs = df['label'].to_numpy()
        self.q = df['q'].to_numpy()
        self.phi = df['phi'].to_numpy()
        #self.phi = np.deg2rad(self.phi)  # Convert phi to radians if necessary
        self.F1_fit = df['F1_fit'].to_numpy()
        self.F2_fit = df['F2_fit'].to_numpy() 
        self.G1_fit = df['G1_fit'].to_numpy() 
        self.G2_fit = df['G2_fit'].to_numpy()
        self.a = df['a'].to_numpy()
        self.chi2 = df['rchi2'].to_numpy()
        print(f"Read {len(self.IDs)} entries from flexion catalog.")

        # Eliminate all entries with chi2 > 10
        # Add any indice where a < 0.1 - this is too small to get a good reading 
        bad_chi2 = self.chi2 > 10
        bad_a = (self.a < 0.1) | (self.a > 10)
        print('There are {} entries with a < 0.1 or a > 10'.format(np.sum(bad_a)))
        print('There are {} entries with chi2 > 10'.format(np.sum(bad_chi2)))
        bad_indices = (bad_chi2) | (bad_a)
        print(f"Removing {np.sum(bad_indices)} entries with chi2 > 10 or a < 0.1.")
        
        self.IDs = self.IDs[~bad_indices]
        self.q = self.q[~bad_indices]
        self.phi = self.phi[~bad_indices]
        self.F1_fit = self.F1_fit[~bad_indices]
        self.F2_fit = self.F2_fit[~bad_indices]
        self.G1_fit = self.G1_fit[~bad_indices]
        self.G2_fit = self.G2_fit[~bad_indices]
        self.a = self.a[~bad_indices]
        self.chi2 = self.chi2[~bad_indices]
        
        # Check for NaN values
        
        nan_indices = np.isnan(self.F1_fit) | np.isnan(self.F2_fit) | np.isnan(self.a) | np.isnan(self.chi2) | np.isnan(self.q) | np.isnan(self.phi)
        if np.any(nan_indices):
            warnings.warn(f"Found NaN values in flexion catalog. Removing {np.sum(nan_indices)} entries.")
            self.IDs = self.IDs[~nan_indices]
            self.q = self.q[~nan_indices]
            self.phi = self.phi[~nan_indices]
            self.F1_fit = self.F1_fit[~nan_indices]
            self.F2_fit = self.F2_fit[~nan_indices]
            self.G1_fit = self.G1_fit[~nan_indices]
            self.G2_fit = self.G2_fit[~nan_indices]
            self.a = self.a[~nan_indices]
            self.chi2 = self.chi2[~nan_indices]
        
    def initialize_sources(self):
        """
        Prepares the Source object with calculated lensing signals and uncertainties.
        """
        # Convert positions to arcseconds
        self.xc_arcsec = self.xc * self.CDELT
        self.yc_arcsec = self.yc * self.CDELT

        # Calculate shear components
        shear_magnitude = (self.q - 1) / (self.q + 1)
        e1 = shear_magnitude * np.cos(2 * self.phi)
        e2 = shear_magnitude * np.sin(2 * self.phi)

        # Center coordinates
        self.centroid_x = np.mean(self.xc_arcsec) # Store centroid for later use
        self.centroid_y = np.mean(self.yc_arcsec)
        self.xc_centered = self.xc_arcsec - self.centroid_x
        self.yc_centered = self.yc_arcsec - self.centroid_y

        # Use dummy values for uncertainties to initialize Source object
        sigs = np.ones_like(e1) 
        sigf = np.ones_like(e1) 
        sigg = np.ones_like(e1) 

        # Create Source object
        self.sources = source_obj.Source(
            x=self.xc_centered,
            y=self.yc_centered,
            e1=e1,
            e2=e2,
            f1=self.F1_fit,
            f2=self.F2_fit,
            g1=self.G1_fit,  
            g2=self.G2_fit,  
            sigs=sigs,
            sigf=sigf,
            sigg=sigg  # Adjust if necessary
        )

        bad_indices = self.sources.filter_sources()
        print(f"Removing {len(bad_indices)} sources with flexion > 0.1.")

        # Calculate the noise levels for each signal
        a = self.a
        # We also need to remove the bad indices from the a array
        a = np.delete(a, bad_indices)
        sigs = np.full_like(self.sources.e1, np.mean([np.std(self.sources.e1), np.std(self.sources.e2)]))
        sigaf = np.mean([np.std(a * self.sources.f1), np.std(a * self.sources.f2)])
        epsilon = 1e-8 # Small value to avoid division by zero
        sigf = sigaf / (a + epsilon)
        sigag = np.mean([np.std(a * self.sources.g1), np.std(a * self.sources.g2)])
        sigg = sigag / (a + epsilon)

        assert len(sigs) == len(sigf) == len(sigg) == len(self.sources.x), 'Lengths of sigs, sigf, and sigg do not match the number of sources: {} vs {} vs {} vs {}'.format(len(sigs), len(sigf), len(sigg), len(self.sources.x))
        
        # Update Source object with new uncertainties
        self.sources.sigs = sigs
        self.sources.sigf = sigf
        self.sources.sigg = sigg

        '''
        # Do histograms of q, phi, f1, f2, a, and chi2
        
        signals = [self.sources.e1, self.sources.e2, self.sources.f1, self.sources.f2, a, self.chi2, self.phi]
        signal_names = ['e1', 'e2', 'F1', 'F2', 'a', 'chi2', 'phi']
        for signal, name in zip(signals, signal_names):
            fig, ax = plt.subplots()
            fancyhist(signal, bins='scott', ax=ax, histtype='step', density=True, label = 'Range: {} - {}'.format(np.min(signal), np.max(signal)))
            ax.set_xlabel(name)
            ax.set_ylabel('Count')
            ax.legend()
            ax.set_title(f'{name} Distribution - With Cuts')
            plt.savefig(self.output_dir / f'{name}_distribution_with_cuts.png', dpi=300)
        plt.close('all')
        '''
        

    def match_sources(self):
        """
        Matches flexion data with source positions based on IDs.
        """
        label_to_index = {label: idx for idx, label in enumerate(self.labels)}
        matched_indices = []
        for ID in self.IDs:
            idx = label_to_index.get(ID)
            if idx is not None:
                matched_indices.append(idx)
            else:
                warnings.warn(f"ID {ID} not found in source catalog.")
                matched_indices.append(None)

        # Extract matched positions
        self.xc = np.array([
            self.x_centroids[idx] if idx is not None else np.nan
            for idx in matched_indices
        ])
        self.yc = np.array([
            self.y_centroids[idx] if idx is not None else np.nan
            for idx in matched_indices
        ])

        # Remove entries with no matching source
        valid = ~np.isnan(self.xc) & ~np.isnan(self.yc)
        self.IDs = self.IDs[valid]
        self.q = self.q[valid]
        self.phi = self.phi[valid]
        self.F1_fit = self.F1_fit[valid]
        self.F2_fit = self.F2_fit[valid]
        self.a = self.a[valid]
        self.chi2 = self.chi2[valid]
        self.xc = self.xc[valid]
        self.yc = self.yc[valid]

    def run_lens_fitting(self):
        """
        Runs the lens fitting pipeline.
        """
        xmax = np.max(np.hypot(self.sources.x, self.sources.y))
        print(f"Running lens fitting with {len(self.sources.x)} sources.")
        print(f"Maximum source distance: {xmax:.2f} arcsec.")
        self.lenses, _ = main.fit_lensing_field(
            self.sources, xmax, flags=True, use_flags=self.use_flags, lens_type='NFW', z_lens=z_cluster, z_source=z_source
        )
        # Adjust lens positions back to original coordinates
        self.lenses.x += self.centroid_x
        self.lenses.y += self.centroid_y
        self.lenses.mass *= hubble_param # Convert mass to M_sun h^-1

    def save_results(self):
        """
        Saves the lenses and sources to files.
        """
        self.lenses.export_to_csv(self.output_dir / 'lenses.csv')
        self.sources.export_to_csv(self.output_dir / 'sources.csv')

    def plot_results(self):
        """
        Plots the convergence map overlaid on the JWST image.
        """
        img_data, img_header = self.get_image_data()
        img_extent = [
            0, img_data.shape[1] * self.CDELT,
            0, img_data.shape[0] * self.CDELT
        ]

        # Load lens positions
        if self.lenses is None:
            self.lenses = halo_obj.NFW_Lens([0], [0], [0], [0], [0], [0], [0])
            self.lenses.import_from_csv(self.output_dir / 'lenses.csv')
        # Load source positions
        if self.sources is None:
            self.sources = source_obj.Source([0], [0], [0], [0], [0], [0], [0], [0], [0], [0], [0])
            self.sources.import_from_csv(self.output_dir / 'sources.csv')

        # Calculate convergence map
        X, Y, kappa = utils.calculate_kappa(
            self.lenses, extent=img_extent, smoothing_scale=5, lens_type='NFW'
        )


        # Plot settings
        
        fig, ax = plt.subplots(figsize=(10, 10))
        norm = ImageNormalize(img_data, vmin=0, vmax=100, stretch=LogStretch())

        # Display image
        ax.imshow(
            img_data, cmap='gray_r', origin='lower', extent=img_extent, norm=norm
        )

        
        # Overlay convergence contours
        contour_levels = np.percentile(kappa, np.linspace(60, 100, 6))
        contours = ax.contour(
            X, Y, kappa, levels=contour_levels, cmap='plasma', linewidths=1.5
        )
        # Add colorbar for contours
        ax.clabel(contours, inline=True, fontsize=8, fmt='%.2f')
        cbar = plt.colorbar(contours, ax=ax)

        # Plot lens positions
        ax.scatter(self.lenses.x, self.lenses.y, s=50, facecolors='none', edgecolors='red', label='Lenses')

        # Labels and title
        ax.set_xlabel('RA Offset (arcsec)')
        ax.set_ylabel('Dec Offset (arcsec)')
        ax.set_title(r'Mass Reconstruction of A2744 with JWST - {}'.format(self.signal_choice) + '\n' + r'Total Mass = {:.2e} $h^{{-1}} M_\odot$'.format(np.sum(self.lenses.mass)))
        # Save and display
        plt.legend()
        plt.tight_layout()
        plt.savefig(self.output_dir / '{}_clu_{}.png'.format(self.cluster_name, self.signal_choice), dpi=300)
        

<<<<<<< HEAD
        utils.compare_mass_estimates_a2744(self.lenses, 'Output/JWST/mass_comparison_{}.png'.format(self.signal_choice), 'Mass Estimates for A2744 with JWST - {}'.format(self.signal_choice))
=======
        utils.compare_mass_estimates_a2744(self.lenses, 'Output/JWST/mass_comparison_{}.png'.format(self.signal_choice), 'Output/JWST/mass_comparison_{}.csv'.format(self.signal_choice))
>>>>>>> 33310a3a


    def get_image_data(self):
        """
        Reads image data from a FITS file.
        """
        with fits.open(self.image_path) as hdul:
            img_data = hdul['SCI'].data
            header = hdul['SCI'].header
        return img_data, header

if __name__ == '__main__':
    # Configuration dictionary
    signals = ['all', 'shear_f', 'f_g', 'shear_g']

    for signal in signals:
<<<<<<< HEAD
        config = {
            'cluster_name': 'A2744',
            'flexion_catalog_path': 'JWST_Data/JWST/Cluster_Field/Catalogs/multiband_flexion.pkl',
            'source_catalog_path': 'JWST_Data/JWST/Cluster_Field/Catalogs/stacked_cat.ecsv',
            'image_path': 'JWST_Data/JWST/Cluster_Field/Image_Data/jw02756-o003_t001_nircam_clear-f115w_i2d.fits',
            'output_dir': 'Output/JWST',
=======
        abell_config = {
            'flexion_catalog_path': 'JWST_Data/JWST/ABELL_2744/Catalogs/multiband_flexion.pkl',
            'source_catalog_path': 'JWST_Data/JWST/ABELL_2744/Catalogs/stacked_cat.ecsv',
            'image_path': 'JWST_Data/JWST/ABELL_2744/Image_Data/jw02756-o003_t001_nircam_clear-f115w_i2d.fits',
            'output_dir': 'Output/JWST/ABELL/',
            'cluster_name': 'ABELL_2744',
            'signal_choice': signal
        }

        el_gordo_config = {
            'flexion_catalog_path': 'JWST_Data/JWST/EL_GORDO/Catalogs/multiband_flexion.pkl',
            'source_catalog_path': 'JWST_Data/JWST/EL_GORDO/Catalogs/stacked_cat.ecsv',
            'image_path': 'JWST_Data\JWST\EL_GORDO\Image_Data\stacked.fits',
            'output_dir': 'Output/JWST/EL_GORDO/',
            'cluster_name': 'EL_GORDO',
>>>>>>> 33310a3a
            'signal_choice': signal
        }

        # Initialize and run the pipeline
        pipeline = JWSTPipeline(el_gordo_config)
        pipeline.run()<|MERGE_RESOLUTION|>--- conflicted
+++ resolved
@@ -346,11 +346,7 @@
         plt.savefig(self.output_dir / '{}_clu_{}.png'.format(self.cluster_name, self.signal_choice), dpi=300)
         
 
-<<<<<<< HEAD
-        utils.compare_mass_estimates_a2744(self.lenses, 'Output/JWST/mass_comparison_{}.png'.format(self.signal_choice), 'Mass Estimates for A2744 with JWST - {}'.format(self.signal_choice))
-=======
         utils.compare_mass_estimates_a2744(self.lenses, 'Output/JWST/mass_comparison_{}.png'.format(self.signal_choice), 'Output/JWST/mass_comparison_{}.csv'.format(self.signal_choice))
->>>>>>> 33310a3a
 
 
     def get_image_data(self):
@@ -367,14 +363,6 @@
     signals = ['all', 'shear_f', 'f_g', 'shear_g']
 
     for signal in signals:
-<<<<<<< HEAD
-        config = {
-            'cluster_name': 'A2744',
-            'flexion_catalog_path': 'JWST_Data/JWST/Cluster_Field/Catalogs/multiband_flexion.pkl',
-            'source_catalog_path': 'JWST_Data/JWST/Cluster_Field/Catalogs/stacked_cat.ecsv',
-            'image_path': 'JWST_Data/JWST/Cluster_Field/Image_Data/jw02756-o003_t001_nircam_clear-f115w_i2d.fits',
-            'output_dir': 'Output/JWST',
-=======
         abell_config = {
             'flexion_catalog_path': 'JWST_Data/JWST/ABELL_2744/Catalogs/multiband_flexion.pkl',
             'source_catalog_path': 'JWST_Data/JWST/ABELL_2744/Catalogs/stacked_cat.ecsv',
@@ -390,7 +378,6 @@
             'image_path': 'JWST_Data\JWST\EL_GORDO\Image_Data\stacked.fits',
             'output_dir': 'Output/JWST/EL_GORDO/',
             'cluster_name': 'EL_GORDO',
->>>>>>> 33310a3a
             'signal_choice': signal
         }
 
