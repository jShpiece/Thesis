import numpy as np 
import matplotlib.pyplot as plt
from astropy.visualization import hist as fancyhist
import pandas as pd
import halo_obj
import source_obj
import astropy.units as u
from astropy.cosmology import Planck15 as cosmo
from multiprocessing import Pool
import time
import main
from collections import defaultdict
from concurrent.futures import ThreadPoolExecutor, ProcessPoolExecutor, as_completed
from utils import print_progress_bar

# Physical constants
c = 3e8  # Speed of light in m/s
G = 6.674e-11  # Gravitational constant in m^3/kg/s^2
h = 0.677  # Hubble constant
M_solar = 1.989e30  # Solar mass in kg
z_source = 0.8  # Redshift of the source galaxies

# Directory paths
data_dir = 'MDARK/'
gof_dir = 'Output/MDARK_Test/Goodness_of_Fit/'

# Column names
column_names = [
    'MainHaloID', 'Total Mass', 'Redshift', 'Halo Number',
    'Mass Fraction', 'Characteristic Size'
]

# Important Notes!
# Total Mass is in units of M_sun/h
# Characteristic Size is in units of arcseconds

# Use the scientific presentation style sheet for all plots
plt.style.use('scientific_presentation.mplstyle')


def build_mass_correlation_plot(test_dir, test_num):
    """
    This function reads true and inferred halo information from CSV files,
    plots mass correlations, and optionally plots subhalo (primary/secondary)
    mass and coordinate correlations.
    """
    # ------------------------- Helper Functions -------------------------
    def parse_coordinates(df, column_names):
        coord_arrays = []
        for col in column_names:
            parsed = []
            for cs in df[col].values:
                if isinstance(cs, str) and cs.strip().startswith('[') and cs.strip().endswith(']'):
                    vals = cs.strip('[]').split()
                    parsed.append([float(vals[0]), float(vals[1])] if len(vals) == 2 else [np.nan, np.nan])
                else:
                    parsed.append([np.nan, np.nan])
            coord_arrays.append(np.array(parsed))
        return coord_arrays

    def plot_correlation(ax, true_vals, inferred_vals, signals_label, 
                        x_label, y_label, x_range, y_range=None):
        valid_idx = inferred_vals > 0
        x_data = true_vals[valid_idx]
        y_data = inferred_vals[valid_idx]
        ax.scatter(x_data, y_data, s=10, color='black')
        ax.set_xscale('log')
        ax.set_yscale('log')
        
        x_line = np.linspace(x_range[0], x_range[1], 100)
        try:
            if len(x_data) > 1 and len(y_data) > 1:
                m, b = np.polyfit(np.log10(x_data), np.log10(y_data), 1)
                ax.plot(x_line, 10**(m*np.log10(x_line) + b),
                        color='red', label=f'Best Fit: m = {m:.2f}')
        except:
            pass

        ax.plot(x_line, x_line, color='blue', linestyle='--', label='Agreement Line')
        ax.legend()
        corr = np.corrcoef(x_data, y_data)[0, 1] if len(x_data) > 1 else np.nan
        ax.set_title(f'Signal: {signals_label}\nCorr Coef: {corr:.2f}')
        ax.set_xlabel(x_label)
        ax.set_ylabel(y_label)

    def plot_2d_hist(ax, coords, signals_label, bins, x_label='x [arcsec]', y_label='y [arcsec]'):
        valid_idx = ~np.isnan(coords[:, 0]) & ~np.isnan(coords[:, 1]) # Filter out NaNs
        x = coords[valid_idx, 0]
        y = coords[valid_idx, 1]
        ax.hist2d(x, y, bins=bins, cmap='viridis')
        ax.set_xlabel(x_label)
        ax.set_ylabel(y_label)
        ax.set_title(f'Signal: {signals_label}')
        cbar = plt.colorbar(ax.collections[0], ax=ax)
        cbar.set_label('Number of Halos')

    def plot_clusters(ax, true_halos, found_halos, x_label='x [arcsec]', y_label='y [arcsec]'):
        if len(true_halos.mass) == 1:
            sizes = np.ones(len(true_halos.mass))
            sizes[0] = 50
        else:
            sizes = np.ones(len(true_halos.mass))
            sizes[np.argsort(true_halos.mass)[-1]] = 50
            sizes[np.argsort(true_halos.mass)[-2]] = 25
        ax.scatter(true_halos.x, true_halos.y, s=sizes, color='blue', label='True Halos', alpha = 0.5, marker='x')
        if len(found_halos.mass) == 1:
            sizes = np.ones(len(found_halos.mass))
            sizes[0] = 50
        else:
            sizes = np.ones(len(found_halos.mass))
            sizes[np.argsort(found_halos.mass)[-1]] = 50
            sizes[np.argsort(found_halos.mass)[-2]] = 25
        ax.scatter(found_halos.x, found_halos.y, s=sizes, color='red', label='Found Halos', alpha = 0.5, marker='o')
        ax.set_xlabel(x_label)
        ax.set_ylabel(y_label)
        ax.legend()
        ax.axis('equal')

    # ------------------------- Define Path Names----------------------
    results_file = f'{test_dir}/results_{test_num}.csv'
    ID_file = f'{test_dir}/ID_file_{test_num}.csv'

    # ------------------------- Name Mapping -------------------------
    signal_map = {
        'All Signals': (True, True, True),
        'Shear and Flexion': (True, True, False),
        'Flexion and G-Flexion': (False, True, True),
        'Shear and G-Flexion': (True, False, True)
    }

    # ------------------------- Load CSV Data -------------------------
    ID_results = pd.read_csv(ID_file)
    true_mass = ID_results['Mass'].values
    true_halos = find_halos(ID_results['MainHaloID'].values, 0.194)
    for ID in true_halos:
        true_halos[ID], _, _ = build_lensing_field(true_halos[ID], 0.194, 0)

    # Load the reconstructed halos 
    # The halos are stored across multiple csv files in the test_dir
    # In the format candidate_lenses_{ID}_{test_idx}_{signal}.csv
    # Read these all in and store them in a dictionary keyed by ID and signal type
    # Open up the results file and read in the data
    results_file = f'{test_dir}/results_{test_num}.csv'
    x, y, z, concentration, mass, chi2, ID, signal = [], [], [], [], [], [], [], []
    # Read in the data from the results file
    with open(results_file, 'r') as f:
        lines = f.readlines()[1:]
        for line in lines:
            vals = line.split(',')
            x.append(float(vals[0]))
            y.append(float(vals[1]))
            z.append(float(vals[2]))
            concentration.append(float(vals[3]))
            mass.append(float(vals[4]))
            chi2.append(float(vals[5]))
            ID.append(int(vals[6]))
            signal.append(vals[7].strip())
    # Convert to numpy arrays
    x = np.array(x)
    y = np.array(y)
    z = np.array(z)
    concentration = np.array(concentration)
    mass = np.array(mass)
    chi2 = np.array(chi2)
    ID = np.array(ID)
    signal = np.array(signal)

    found_halos = {}
    for i in range(len(ID_results)):
        IDs = ID_results['MainHaloID'].values[i]
        # Initialize nested dictionary if it does not exist
        if IDs not in found_halos:
            found_halos[IDs] = {}

        for signal_type in ['All Signals', 'Shear and Flexion', 'Flexion and G-Flexion', 'Shear and G-Flexion']:
            idx = np.where((ID == IDs) & (signal == signal_type))[0]
            found_halos[IDs][signal_type] = halo_obj.NFW_Lens(
                x[idx],
                y[idx],
                z[idx],
                concentration[idx],
                mass[idx],
                0.197,
                chi2[idx]
            )

    # ------------------------- Plot clusters -------------------------
    # Just plot every cluster with all signals
    for ID in ID_results['MainHaloID'].values:
        fig, ax = plt.subplots(figsize=(10, 10))
        plot_clusters(ax, true_halos[ID], found_halos[ID]['All Signals'])
        plt.savefig(f'{test_dir}/cluster_{ID}.png')
        plt.close()
    
    # ------------------------- Plot Mass Correlations -------------------------
    # Write this out later

# --------------------------------------------
# File Management Functions
# --------------------------------------------

def read_csv_in_chunks(file_path, usecols=None, dtype=None, chunksize=50000):
    """
    Reads a CSV file in chunks and returns an iterator.

    Parameters:
        file_path (str): Path to the CSV file.
        usecols (list or None): List of columns to read.
        dtype (dict or None): Dictionary specifying data types for columns.
        chunksize (int): Number of rows per chunk.

    Returns:
        Iterator over DataFrame chunks.
    """
    try:
        return pd.read_csv(
            file_path,
            usecols=usecols,
            dtype=dtype,
            chunksize=chunksize
        )
    except FileNotFoundError:
        print(f'File not found: {file_path}')
        return None


def GOF_file_reader(IDs):
    """
    Reads goodness of fit data for a list of IDs in parallel.

    Parameters:
        IDs (list): List of IDs.

    Returns:
        chi2_values (dict): Dictionary of chi2 values keyed by ID.
        mass_values (dict): Dictionary of mass values keyed by ID.
    """
    chi2_columns = ['chi2_all_signals', 'chi2_gamma_F', 'chi2_F_G', 'chi2_gamma_G']
    mass_columns = ['mass_all_signals', 'mass_gamma_F', 'mass_F_G', 'mass_gamma_G']

    chi2_values = {}
    mass_values = {}

    def read_file(ID):
        file_path = f'{gof_dir}Goodness_of_Fit_{ID}.csv'
        try:
            data = pd.read_csv(file_path, usecols=chi2_columns + mass_columns)
            return ID, data[chi2_columns].values, data[mass_columns].values
        except FileNotFoundError:
            print(f'File not found: {file_path}')
            return ID, None, None

    with ThreadPoolExecutor() as executor:
        futures = {executor.submit(read_file, ID): ID for ID in IDs}
        for future in as_completed(futures):
            ID, chi2_vals, mass_vals = future.result()
            if chi2_vals is not None and mass_vals is not None:
                chi2_values[ID] = chi2_vals
                mass_values[ID] = mass_vals

    return chi2_values, mass_values


def process_chunk(chunk, id_set):
    """
    Processes a single chunk of data.

    Parameters:
        chunk (DataFrame): The data chunk.
        id_set (set): Set of IDs to filter.

    Returns:
        dict: Filtered data grouped by 'MainHaloID'.
    """
    filtered_chunk = chunk[(chunk['GalaxyType'] != 2) & (chunk['MainHaloID'].isin(id_set))]
    grouped = filtered_chunk.groupby('MainHaloID')
    return {id_: group for id_, group in grouped}


# --------------------------------------------
# MDARK Processing Functions
# --------------------------------------------

def find_halos(ids, z):
    """
    Reads halo data for specified IDs and constructs Halo objects.

    Parameters:
        ids (list): List of halo IDs.
        z (float): Redshift.

    Returns:
        dict: Halo objects keyed by ID.
    """
    file_path = f'{data_dir}Halos_{z}.MDARK'
    cols_to_use = ['MainHaloID', 'x', 'y', 'z', 'concentration_NFW', 'HaloMass', 'GalaxyType']
    id_set = set(ids) # Convert to set for faster lookup
    data_accumulator = defaultdict(list)

    # Read the file in chunks
    iterator = read_csv_in_chunks(file_path, usecols=cols_to_use, chunksize=100000)

    if iterator is None:
        return {}

    with ProcessPoolExecutor() as executor:
        futures = [executor.submit(process_chunk, chunk, id_set) for chunk in iterator]

        for future in as_completed(futures):
            chunk_data = future.result()
            for id_, group in chunk_data.items():
                data_accumulator[id_].append(group)

    halos = {}

    for id_ in ids:
        data_list = data_accumulator.get(id_)
        if data_list:
            complete_data = pd.concat(data_list, ignore_index=True)
            xhalo = complete_data['x'].values
            yhalo = complete_data['y'].values
            zhalo = complete_data['z'].values
            chalo = complete_data['concentration_NFW'].values
            masshalo = complete_data['HaloMass'].values
            galaxy_type = complete_data['GalaxyType'].values

            # Filter out orphan halos
            keep_indices = np.where(galaxy_type != 2)[0]
            xhalo = xhalo[keep_indices]
            yhalo = yhalo[keep_indices]
            zhalo = zhalo[keep_indices]
            chalo = chalo[keep_indices]
            masshalo = masshalo[keep_indices]

            # Create and store the Halo object
            halos[id_] = halo_obj.NFW_Lens(
                xhalo, yhalo, zhalo, chalo, masshalo, z, np.zeros_like(masshalo)
            )
        else:
            print(f'No data found for ID {id_}')

    return halos


def build_lensing_field(halos, z, Nsource = None):
    '''
    Given a set of halos, run the analysis
    This involves the following steps

    1. Convert the halo coordinates to a 2D projection
    2. Convert the coordinates to arcseconds
    3. Generate a set of background galaxies
    4. Center the lenses at (0, 0)
    5. Set the maximum extent of the field of view
    6. Return the lenses and sources
    '''

    # Remove halos that are more than 1 Mpc away from the centroid - these are not actual members of the cluster
    centroid = np.argmax(halos.mass)
    halos.remove(((halos.x - halos.x[centroid])**2 + (halos.y - halos.y[centroid])**2 + (halos.z - halos.z[centroid])**2)**0.5 > 1)

    # Convert the halo coordinates to a 2D projection
    halos.project_to_2D()
    d = cosmo.angular_diameter_distance(z).to(u.meter).value
    halos.x *= (3.086 * 10**22 / d) * 206265 # Convert to arcseconds
    halos.y *= (3.086 * 10**22 / d) * 206265

    # Center the lenses at (0, 0)
    # This is allowed because observations will center on the region of highest light, which should be the center of mass

    largest_halo = np.argmax(halos.mass)
    centroid = [halos.x[largest_halo], halos.y[largest_halo]]
    halos.x -= centroid[0] 
    halos.y -= centroid[1] 

    # Remove any halos with concentrations greater than 10 - these are not realistic
    halos.remove(halos.concentration > 10)
    # TEST - Get rid of all but the three largest halos
    halos.remove(np.argsort(halos.mass)[:-3])
    # CHEATING TEST - Force the second largest halo to be 1/10th the mass of the largest halo
    halos.mass[np.argsort(halos.mass)[-2]] = halos.mass[np.argsort(halos.mass)[-1]] / 10

    # Set the maximum extent of the field of view 
    xmax = np.max((halos.x**2 + halos.y**2)**0.5)
    xmax = np.min([xmax, 180]) # arcseconds
    xmax = np.max([xmax, 60]) # arcseconds

    # Generate a set of background galaxies
    ns = 0.01
    Nsource = int(ns * np.pi * (xmax)**2) # Number of sources
    rs = np.sqrt(np.random.random(Nsource)) * xmax # Place sources randomly but symmetrically within a circle
    theta = np.random.random(Nsource) * 2 * np.pi
    xs = rs * np.cos(theta)
    ys = rs * np.sin(theta)
    sources = source_obj.Source(xs, ys, np.zeros_like(xs), np.zeros_like(xs), np.zeros_like(xs), np.zeros_like(xs), np.zeros_like(xs), np.zeros_like(xs), np.ones(len(xs)) * 0.1, np.ones(len(xs)) * 0.01, np.ones(len(xs)) * 0.02)
    sources.apply_lensing(halos, lens_type='NFW', z_source=z_source)
    sources.apply_noise()
    sources.filter_sources(xmax)

    return halos, sources, xmax


def build_ID_list(test_number, Ncluster, redshift):
    # Define mass, halo number, and mass fraction ranges
    minimum_mass = 10**14
    maximum_mass = 10**15

    # Set up the file paths
    key_file = 'MDARK/fixed_key_{}.MDARK'.format(redshift)
    output_file = 'Output/MDARK/Test{}/ID_options.csv'.format(test_number, test_number)

    # Space the clusters out evenly in mass (when spacing evenly, do it in log space stupid!)   
    mass_range = np.logspace(np.log10(minimum_mass), np.log10(maximum_mass), Ncluster + 1)

    # Initialize the results array
    results = []
    # Iterate over each mass range and try to find a cluster in each chunk
    for i in range(Ncluster):
        IDs = []
        mass_min = mass_range[i]
        mass_max = mass_range[i + 1]

        # Process the key file in chunks
        chunk_iter = pd.read_csv(key_file, chunksize=100000)

        for chunk in chunk_iter:
            # Clean the column names to remove any leading/trailing spaces
            chunk.columns = chunk.columns.str.strip()

            # Filter the chunk based on the criteria
            filtered_cluster = chunk[(chunk['Total Mass'] > mass_min) & 
                                    (chunk['Total Mass'] < mass_max)]

            if not filtered_cluster.empty:
                # Randomly sample one cluster from the filtered chunk
                cluster = filtered_cluster.sample(1)

                # Extract relevant values
                ID = cluster['MainHaloID'].values[0]
                IDs.append(ID)
        results.append(IDs) # Maintain a list of lists
    
    # Write the results to a file without changing the structure (a list of lists)
    with open(output_file, 'w') as f:
        f.write('MainHaloID\n')
        for ID_set in results:
            f.write('{}\n'.format(', '.join([str(ID) for ID in ID_set])))


def build_ID_file(Ncluster, IDs_path, test_number, redshift):
    # Read in the IDs
    # Remember that the file is a list of lists
    IDs = []
    
    with open(IDs_path, 'r') as f:
        lines = f.readlines()[1:]
        for line in lines:
            ID_set = line.split(',')
            IDs.append([int(ID) for ID in ID_set])
    
    keep_IDs = []

    for i in range(Ncluster):
        # Read in the IDs in this slice of the array
        ID_set = IDs[i]
        
        # Initial criteria settings
        min_fraction = 0.0
        max_fraction = 0.1
        min_halo_number = 1
        max_halo_number = 10

        halos = find_halos(ID_set, redshift)
        found_cluster = False  # Flag to track if a suitable cluster is found

        # Iterate over all IDs in the current set with initial criteria
        for ID in ID_set:
            halo = halos[ID]
            mass_fraction = 1 - np.max(halo.mass) / np.sum(halo.mass)
            halo_number = len(halo.mass)
            
            if (mass_fraction > min_fraction) and (mass_fraction < max_fraction) and (halo_number > min_halo_number) and (halo_number < max_halo_number):
                print('Found a cluster that meets the criteria: {}'.format(ID))
                keep_IDs.append(ID)
                found_cluster = True
                break

        # If no suitable cluster is found, loosen the criteria
        while not found_cluster:
            # Allow for more halos (but the mass fraction must always be less than 0.1)
            max_halo_number *= 10
            if max_halo_number > 10**6:
                print('No suitable clusters found for this mass range - choosing a random cluster')
                random_ID = np.random.choice(ID_set)
                keep_IDs.append(random_ID)
                found_cluster = True
                break
            
            # Check the IDs again with the relaxed criteria
            for ID in ID_set:
                halo = halos[ID]
                mass_fraction = 1 - np.max(halo.mass) / np.sum(halo.mass)
                halo_number = len(halo.mass)
                
                if (mass_fraction > min_fraction) and (mass_fraction < max_fraction) and (halo_number > min_halo_number) and (halo_number < max_halo_number):
                    print('Found a cluster with relaxed criteria: {}'.format(ID))
                    keep_IDs.append(ID)
                    found_cluster = True
                    break
    
    

    # Now, we have a list of IDs that meet our criteria. Lets get the additional information from the key file, then save it to a file
    key_file = 'MDARK/fixed_key_{}.MDARK'.format(redshift)
    output_file = f'Output/MDARK/Test{test_number}/ID_file_{test_number}.csv'
    
    # Open the output file in append mode
    with open(output_file, 'w') as outfile:
        # Iterate over the key file in chunks
        chunk_iter = pd.read_csv(key_file, chunksize=100000)
        for chunk in chunk_iter:
            # Clean the column names to remove any leading/trailing spaces
            chunk.columns = chunk.columns.str.strip()

            # Filter the chunk based on the keep_IDs list
            filtered_cluster = chunk[chunk['MainHaloID'].isin(keep_IDs)]
            if not filtered_cluster.empty:
                # Append to the output file
                filtered_cluster.to_csv(outfile, index=False, header=outfile.tell() == 0)
    
    # Repair the output file - remove empty lines and change the header 
    with open(output_file, 'r') as f:
        lines = f.readlines()
    # Remove the first line
    lines = lines[1:]
    with open(output_file, 'w') as f:
        f.write('MainHaloID,Mass,Redshift,Halo Number,Mass Fraction,Characteristic Size\n')
        for line in lines:
            if line != '\n':
                f.write(line)


# --------------------------------------------
# Test Functions
# --------------------------------------------

def run_single_test(args):
    test_number, ID, signal_choices, signal_map, sources, xmax, N_test = args

    for test_idx in range(N_test):
        for idx, signal_choice in enumerate(signal_choices):
            candidate_lenses, _ = main.fit_lensing_field(sources, xmax, False, signal_choice, lens_type='NFW')
            data = np.vstack((candidate_lenses.x, candidate_lenses.y, candidate_lenses.z, candidate_lenses.concentration, candidate_lenses.mass, candidate_lenses.chi2)).T
            with open('Output/MDARK/Test{}/results_{}.csv'.format(test_number, test_number), 'a') as f:
                for row in data:
                    f.write('{},{},{},{},{},{},{},{}\n'.format(row[0], row[1], row[2], row[3], row[4], row[5], ID, signal_map[signal_choice]))
    print('ID {} completed...'.format(ID))
    return True


def run_test_parallel(ID_file, z, N_test, test_number, lensing_type='NFW'):
    IDs = []
    with open(ID_file, 'r') as f:
        lines = f.readlines()[1:]
        for line in lines:
            ID = line.split(',')[0]
            IDs.append(int(ID))
    IDs = np.array(IDs)

    signal_choices = [
        (True, True, True),    # All signals
        (True, True, False),   # Shear and Flexion
        (False, True, True),   # Flexion and G-Flexion
        (True, False, True)    # Shear and G-Flexion
    ]

    signal_map = {
        (True, True, True): 'All Signals',
        (True, True, False): 'Shear and Flexion',
        (False, True, True): 'Flexion and G-Flexion',
        (True, False, True): 'Shear and G-Flexion'
    }

    halos = find_halos(IDs, z)
    source_catalogue = {}
    xmax_values = []

    for ID in IDs:
        halos[ID], sources, xmax = build_lensing_field(halos[ID], z, ID)
        source_catalogue[ID] = sources
        xmax_values.append(xmax)

    # Check the halo substructure content
    for ID in IDs:
        print('ID: {}'.format(ID))
        print('Number of halos: {}'.format(len(halos[ID].mass)))
        print('Primary halo mass: {:.2e}'.format(np.max(halos[ID].mass)))
        print('Secondary halo mass: {:.2e}'.format(np.sort(halos[ID].mass)[-2]))
        print('Mass fraction: {:.3f}'.format(1 - np.max(halos[ID].mass) / np.sum(halos[ID].mass)))
        print('-'*50)

    # raise ValueError('Check the halo substructure content')
    print('Halo and Source objects loaded...')

    '''
    for ID in IDs:
        mass_primary = np.max(halos[ID].mass)
        mass_secondary = np.sort(halos[ID].mass)[-2]
        print('Primary Mass: {:.2e} Solar Masses'.format(mass_primary))
        print('Secondary Mass: {:.2e} Solar Masses'.format(mass_secondary))
        print('Mass Ratio: {:.2f}'.format(mass_secondary / mass_primary))
        print('-' * 50)
    raise ValueError
    '''

    # Do not convert signal_choices tuples into lists
    tasks = [(test_number, ID, signal_choices, signal_map, source_catalogue[ID], xmax_values[i], N_test)
            for i, ID in enumerate(IDs)]
    
    # Create a results csv file to store the results
    results_file = 'Output/MDARK/Test{}/results_{}.csv'.format(test_number, test_number)
    with open(results_file, 'w') as f:
        f.write("x,y,z,concentration,mass,chi2,ID,signal\n")
    
    with Pool() as pool:
        results = pool.map(run_single_test, tasks)

    # Put the results in a file
    

    print('All tests completed...')


def process_md_set(test_number):
    '''
    Function to process a test set of MDARK clusters
    '''
    # Initialize file paths
    zs = [0.194, 0.221, 0.248, 0.276]
    z_chosen = zs[0]
    start = time.time()
    Ntrials = 1 # Number of trials to run for each cluster in the test set

    test_dir = 'Output/MDARK/Test{}'.format(test_number)
    ID_file = test_dir + '/ID_file_{}.csv'.format(test_number)

    run_test_parallel(ID_file, z_chosen, Ntrials, test_number, lensing_type='NFW')
    stop = time.time()
    print('Time taken: {}'.format(stop - start))


if __name__ == '__main__':
    '''
    test_number = 20
    test_dir = 'Output/MDARK/Test{}/'.format(test_number)
    ID_name = test_dir + 'ID_file_{}.csv'.format(test_number)
    process_md_set(test_number)
<<<<<<< HEAD
    build_mass_correlation_plot(test_dir, test_number)
=======
    build_mass_correlation_plot(test_dir, test_number)
    '''

    # We need to perform another fix to the key file
    # This is because the key file is counting the masses of orphan halos and halos that were accidentally associated with the cluster
    # So, we need to go through each cluster in the key file, access the halos, remove halos that should not be counted, and recompute the key properties

    key_file = 'MDARK/fixed_key_0.221.MDARK'
    halo_file = 'MDARK/Halos_0.221.MDARK'
    output_file = 'MDARK/test_key_0.221.MDARK'

    # Key has columns of 
    # MainHaloID, Total Mass, Redshift, Halo Number, Mass Fraction, Characteristic Size
    # Halos has columns of
    # row_id, redshift, MainHaloID, HostHaloID, GalaxyType, HaloMass, concentration_NFW, x, y, z

    # Write the header to the output file
    with open(output_file, 'w') as f:
        f.write('MainHaloID,Total Mass,Redshift,Halo Number,Mass Fraction,Characteristic Size\n')

    # Read in the key file
    # This ALSO needs to be read in chunks because the file is too large
    key_chunks = read_csv_in_chunks(key_file, usecols=['MainHaloID', ' Total Mass', ' Redshift', ' Halo Number', ' Mass Fraction', ' Characteristic Size'], chunksize=10000)
    # Determine how many chunks there are
    chunk_count = 11271
    key_length = 10000 * chunk_count
    print_progress_bar(0, key_length, prefix='Processing Clusters:', suffix='Complete', length=50)

    for key_chunk in key_chunks:
        key_data = key_chunk
        # print('Starting a new key chunk...')

        for idx, row in key_data.iterrows():
            # print('Processing cluster: {}'.format(row['MainHaloID']))
            # Extract the MainHaloID
            ID = row['MainHaloID']

            # ...but we can be smart about this
            # The only clusters I'm interested in for this testing are the ones with multiple halos, and that are larger than...lets say, 10^12 solar masses
            # So lets just skip every cluster that doesn't fit that criteria. That should save us a lot of time
            if row[' Total Mass'] < 10**12 or row[' Halo Number'] < 2:
                continue


            # Remember that we need to read in the halo data in chunks because the file is too large
            halo_chunks = read_csv_in_chunks(halo_file, usecols=['MainHaloID', 'GalaxyType', 'HaloMass', 'concentration_NFW', 'x', 'y', 'z'], chunksize=10000)
            for halo_chunk in halo_chunks:
                # Clean the column names to remove any leading/trailing spaces
                halo_chunk.columns = halo_chunk.columns.str.strip()

                # Filter the halos for this cluster
                cluster_halos = halo_chunk[halo_chunk['MainHaloID'] == ID]

                # If the cluster is not found, continue to the next chunk
                if cluster_halos.empty:
                    continue

                # Remove halos that are more than 1 Mpc away from the centroid - these are not actual members of the cluster
                # Also remove halos where the galaxy type is 2 (orphan halos)
                centroid = np.argmax(cluster_halos['HaloMass'].values)
                cluster_halos = cluster_halos[((cluster_halos['x'] - cluster_halos['x'].values[centroid])**2 + (cluster_halos['y'] - cluster_halos['y'].values[centroid])**2 + (cluster_halos['z'] - cluster_halos['z'].values[centroid])**2)**0.5 < 1]
                cluster_halos = cluster_halos[cluster_halos['GalaxyType'] != 2]

                # Compute the total mass, halo number, mass fraction, and characteristic size
                total_mass = np.sum(cluster_halos['HaloMass'].values)
                halo_number = len(cluster_halos)
                if halo_number == 0:
                    continue
                else:
                    mass_fraction = 1 - np.max(cluster_halos['HaloMass'].values) / np.sum(cluster_halos['HaloMass'].values)
                # Do not alter the characteristic size
                characteristic_size = row[' Characteristic Size']
                # Write the results to the output file
                with open(output_file, 'a') as f:
                    f.write('{},{},{},{},{},{}\n'.format(ID, total_mass, 0.221, halo_number, mass_fraction, characteristic_size))
                
                # Break out of the current loop now that the cluster has been processed - move to the next cluster
                break

        # Update the progress bar
        print_progress_bar(idx + 1, key_length, prefix='Processing Clusters:', suffix='Complete', length=50)
        
    print('Processing complete...')
>>>>>>> fbe51132
<|MERGE_RESOLUTION|>--- conflicted
+++ resolved
@@ -655,9 +655,6 @@
     test_dir = 'Output/MDARK/Test{}/'.format(test_number)
     ID_name = test_dir + 'ID_file_{}.csv'.format(test_number)
     process_md_set(test_number)
-<<<<<<< HEAD
-    build_mass_correlation_plot(test_dir, test_number)
-=======
     build_mass_correlation_plot(test_dir, test_number)
     '''
 
@@ -740,5 +737,4 @@
         # Update the progress bar
         print_progress_bar(idx + 1, key_length, prefix='Processing Clusters:', suffix='Complete', length=50)
         
-    print('Processing complete...')
->>>>>>> fbe51132
+    print('Processing complete...')